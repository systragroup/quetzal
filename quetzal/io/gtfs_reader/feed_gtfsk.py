--- conflicted
+++ resolved
@@ -74,11 +74,7 @@
     def drop_unused(self):
         # drop stops without stop_times
         stop_set = list(self.stop_times.stop_id.unique())
-<<<<<<< HEAD
-        if 'parent_station' in self.stops.columns:
-=======
         if not self.stops['parent_station'].isna().all():
->>>>>>> f1ad517b
             stop_set += list(self.stops.loc[self.stops.stop_id.isin(stop_set), 'parent_station'].values)
         self.stops = self.stops.loc[self.stops.stop_id.isin(stop_set)]
 
