import json
<<<<<<< HEAD
=======
import os

>>>>>>> f1ad517b
import pandas as pd
from tqdm import tqdm


def read_var(file='parameters.xlsx', scenario='base', period=None, return_ancestry=False):
    parameter_frame = pd.read_excel(file, sheet_name='parameters').dropna(axis=1, how='all')
    try:
        types = parameter_frame.set_index(
            ['category', 'parameter']
        )['type'].dropna().to_dict()
    except KeyError:
        types = dict()
    
    if period is not None:
        mask  = ((parameter_frame['period'].isna()) | 
                (parameter_frame['period'].str.casefold() == period.casefold()))
        parameter_frame = parameter_frame[mask]
        parameter_frame.sort_values('period', inplace=True)
        parameter_frame.drop_duplicates(subset=['category','parameter'], inplace=True)
        parameter_frame.sort_index(inplace=True)
    parameter_frame.drop(['description', 'desc', 'unit', 'type', 'period'], axis=1, errors='ignore', inplace=True)
    parameter_frame.set_index(['category', 'parameter'], inplace=True)
<<<<<<< HEAD
    parameter_frame.dropna(how='all', inplace=True)
=======
    if return_ancestry:
        ancestry = get_ancestry(parameter_frame, scenario=scenario)
>>>>>>> f1ad517b
    for c in parameter_frame.columns:
        parent = parameter_frame[c][('general', 'parent')]
        parameter_frame[c] = parameter_frame[c].fillna(parameter_frame[parent])
    var = parameter_frame[scenario]
    for k, v in types.items():
        try:
            if v == 'float':
                var.loc[k] = float(var.loc[k])
            elif v == 'int':
                var.loc[k] = int(var.loc[k])
            elif v == 'bool':
                var.loc[k] = bool(var.loc[k])
            elif v == 'str':
                var.loc[k] = str(var.loc[k])
            elif v == 'json':
                var.loc[k] = json.loads(var.loc[k])
        except KeyError:
            pass
    if return_ancestry:
        return var, ancestry
    return var


def merge_files(
    parameters_filepath=r'inputs/parameters.xlsx',
    scenario_filepath=r'model/{scenario}/stacks.xlsx',
    merged_filepath=r'outputs/stacks.xlsx'
):
    parameters = pd.read_excel(parameters_filepath)
    scenarios = [c for c in parameters.columns if c not in {'category', 'parameter'}]

    base = scenarios[0]
    base_dict = pd.read_excel(scenario_filepath.format(scenario=base), sheet_name=None)
    pool = {key: [] for key in base_dict.keys()}

    notfound = []
    for scenario in tqdm(scenarios, desc='reading'):
        try:
            df_dict = pd.read_excel(scenario_filepath.format(scenario=scenario), sheet_name=None)
            for key, value in df_dict.items():
                value['scenario'] = scenario
                col = [c for c in value.columns if 'scenario' not in c]
                col.insert(-1, 'scenario')
                value = value[col]
                pool[key].append(value)
        except FileNotFoundError:
            notfound.append(scenario)

    stacks = {k: pd.concat(v) for k, v in pool.items()}
    with pd.ExcelWriter(merged_filepath) as writer:  # doctest: +SKIP
        for name, stack in tqdm(stacks.items(), desc='writing'):
            stack.to_excel(writer, sheet_name=name, index=False)

def get_ancestry(parameter_frame, scenario='base'):
    child = scenario
    ancestry = [child]
    while True:
        parent = parameter_frame.loc[('general','parent'), child]
        if parent == child: break
        ancestry.append(parent)
        child = parent
    return ancestry

def get_filepath(filepath, ancestry=['base'], log=True):
    for scen in ancestry:
        relpath = filepath.format(s=scen)
        if os.path.exists(relpath):
            if log: 
                print(f"specified file found: {relpath}")
            return relpath
        if log:
            print(f"{relpath} does not exist")
    if log:
        print("specified file or input path does not exist")
    return None<|MERGE_RESOLUTION|>--- conflicted
+++ resolved
@@ -1,9 +1,4 @@
 import json
-<<<<<<< HEAD
-=======
-import os
-
->>>>>>> f1ad517b
 import pandas as pd
 from tqdm import tqdm
 
@@ -26,12 +21,9 @@
         parameter_frame.sort_index(inplace=True)
     parameter_frame.drop(['description', 'desc', 'unit', 'type', 'period'], axis=1, errors='ignore', inplace=True)
     parameter_frame.set_index(['category', 'parameter'], inplace=True)
-<<<<<<< HEAD
     parameter_frame.dropna(how='all', inplace=True)
-=======
     if return_ancestry:
         ancestry = get_ancestry(parameter_frame, scenario=scenario)
->>>>>>> f1ad517b
     for c in parameter_frame.columns:
         parent = parameter_frame[c][('general', 'parent')]
         parameter_frame[c] = parameter_frame[c].fillna(parameter_frame[parent])
