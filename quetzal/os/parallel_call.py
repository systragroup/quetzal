import json
import os
import sys
import shutil
import time
import uuid
from subprocess import Popen


def add_freeze_support(file):
    with open(file, 'r') as pyfile:
        lines = pyfile.readlines()
    top = [
        "def main():\n"
    ]
    bottom = [
        "from multiprocessing import freeze_support\n"
        "if __name__ == '__main__':\n"
        "    freeze_support()\n"
        "    main()\n"
    ]
    lines = top + ['    ' + line for line in lines] + bottom
    with open(file, 'w') as pyfile:
        pyfile.writelines(lines)

def split_cwd_and_file(path):
    path_list = path.split('/')
    if len(path_list) != 1:
        relpath = '/'.join(path_list[:-1])
        cwd = os.path.abspath(relpath)
    else:
        cwd = os.getcwd()
    return cwd, path_list[-1]


def parallel_call_jobs(jobs, mode='w', leave=False, workers=1, sleep=1):
    popens = {}
    for i, file, arg, stdout_file, stderr_file in jobs:
        cwd, file = split_cwd_and_file(file)
        print(i, file, arg)
        with open(stdout_file, mode) as stdout:
            with open(stderr_file, mode) as stderr:
                if type(arg) == tuple:
                    command_list = ['python', file] +list(arg)
                else:
                    command_list = ['python', file] +[arg]
                my_env = os.environ
                my_env["PYTHONPATH"] = ";".join(sys.path)[1:]
                popens[i] = Popen(
                    command_list,
                    stdout=stdout,
                    stderr=stderr,
                    env=my_env,
                    cwd=cwd
                )
                if (i + 1) % workers == 0 or (i + 1) == len(jobs):
                    # print('waiting')
                    for p in popens.values():
                        p.wait()
        time.sleep(sleep)

    for i, file, arg, stdout_file, stderr_file in jobs:
        cwd, file = split_cwd_and_file(file)
        subprocess_name = str(file) + str(i)
        if not leave:
            try:
                os.remove(os.path.join(cwd,file))
            except FileNotFoundError:
                pass
        with open(stderr_file, 'r', encoding='latin') as stderr:
            content = stderr.read()
            if 'Error' in content and "end_of_notebook" not in content:
                print("subprocess **{} {}** terminated with an error.".format(subprocess_name, arg))


def parallel_call_notebooks(
    *notebook_arg_list_tuples,
    stdout_path='out.txt',
    stderr_path='err.txt',
    workers=2,
    sleep=1,
    leave=False,
    errout_suffix=False,
    freeze_support=True,
    return_jobs=False
):
    start = time.time()
    mode = 'w' if errout_suffix else 'a+'
    jobs = []
    outer_i = 0
    for notebook, arg_list in notebook_arg_list_tuples:
        os.system('jupyter nbconvert --to python %s' % notebook)
        file = notebook.replace('.ipynb', '.py')
        if freeze_support:
            add_freeze_support(file)

        for i in range(len(arg_list)):
            arg = arg_list[i]
            suffix = ''.join(arg) if errout_suffix else ''
            suffix += '_' + file.split('/')[-1].split('.')[0]
            stdout_file = stdout_path.replace('.txt', '_' + suffix + '.txt')
            stderr_file = stderr_path.replace('.txt', '_' + suffix + '.txt')
            jobs.append([outer_i, file, arg, stdout_file, stderr_file])
            outer_i += 1

    parallel_call_jobs(jobs, mode=mode, leave=leave, workers=workers, sleep=sleep)
    end = time.time()
    print(int(end - start), 'seconds')
    if return_jobs: return jobs


def parallel_call_notebook(
    notebook,
    arg_list,
    stdout_path='out.txt',
    stderr_path='err.txt',
    workers=2,
    sleep=1,
    leave=False,
    errout_suffix=False,
    freeze_support=True,
    return_jobs=False
):

    start = time.time()
    jobs = []
    os.system('jupyter nbconvert --to python %s' % notebook)
    file = notebook.replace('.ipynb', '.py')
    if freeze_support:
        add_freeze_support(file)

    mode = 'w' if errout_suffix else 'a+'

    for i in range(len(arg_list)):
        arg = arg_list[i]
        suffix = ''
        if errout_suffix:
            try:
                temp = json.loads(arg)
                suffix = '_'.join(temp.values())
            except json.JSONDecodeError:
                suffix = arg
<<<<<<< HEAD
        suffix += '_' + notebook.split('.')[0]
=======
        suffix += '_' + file.split('/')[-1].split('.')[0]

>>>>>>> afb65ffc
        stdout_file = stdout_path.replace('.txt', '_' + suffix + '.txt')
        stderr_file = stderr_path.replace('.txt', '_' + suffix + '.txt')
        jobs.append([i, file, arg, stdout_file, stderr_file])

    parallel_call_jobs(jobs, mode=mode, leave=leave, workers=workers, sleep=sleep)
    end = time.time()
    print(int(end - start), 'seconds')
    if return_jobs: return jobs


def parallel_call_python(
    file,
    arg_list,
    stdout_path='out.txt',
    stderr_path='err.txt',
    workers=2,
    sleep=0,
    errout_suffix=False,
    process_name='process',
):
    popens = {}
    notebook = file

    for i in range(len(arg_list)):
        arg = arg_list[i]
        suffix = arg if errout_suffix else ''
        suffix += '_' + process_name
        mode = 'w' if errout_suffix else 'a+'
        # print(i, arg)
        with open(stdout_path.replace('.txt', '_' + suffix + '.txt'), mode) as stdout:
            with open(stderr_path.replace('.txt', '_' + suffix + '.txt'), mode) as stderr:
                popens[i] = Popen(
                    ['python', file, arg],
                    stdout=stdout,
                    stderr=stderr
                )
                if (i + 1) % workers == 0 or (i + 1) == len(arg_list):
                    # print('waiting')
                    for p in popens.values():
                        p.wait()
        time.sleep(sleep)

    for i in range(len(arg_list)):
        arg = arg_list[i]
        suffix = arg if errout_suffix else ''
        suffix += '_' + process_name
        mode = 'r'
        with open(stderr_path.replace('.txt', '_' + suffix + '.txt'), mode) as stderr:
            content = stderr.read()
            if 'Error' in content and "end_of_notebook" not in content:
                print("subprocess **{} {}** terminated with an error.".format(i, arg))
    return popens


def parallel_call_subprocess(
    subprocess_filepath,
    kwarg_list,
    dump_kwargs=json.dump,
    load_result=json.load,
    leave=False,
    *args,
    **kwargs
):
    input_files = []
    output_files = []
    uids = []
    io_strings = []

    if not os.path.exists('subprocess_io/'):
        os.mkdir('subprocess_io')

    for kwarg_dict in kwarg_list:
        uid = str(uuid.uuid4())

        input_file = r'subprocess_io/input' + '-' + uid + '.json'
        output_file = r'subprocess_io/output' + '-' + uid + '.json'
        output_files.append(output_file)

        dump_kwargs(kwarg_dict, input_file)
        io_string = json.dumps({'input_json': input_file, 'output_json': output_file})
        io_strings.append(io_string)

    parallel_call_python(
        subprocess_filepath,
        io_strings,
        errout_suffix=False,
        stdout_path='subprocess_io/out.txt',
        stderr_path='subprocess_io/err.txt',
        *args,
        **kwargs,
    )
    results = [load_result(file) for file in output_files]

    if not leave:
        shutil.rmtree('subprocess_io')
    return results<|MERGE_RESOLUTION|>--- conflicted
+++ resolved
@@ -140,12 +140,8 @@
                 suffix = '_'.join(temp.values())
             except json.JSONDecodeError:
                 suffix = arg
-<<<<<<< HEAD
-        suffix += '_' + notebook.split('.')[0]
-=======
         suffix += '_' + file.split('/')[-1].split('.')[0]
 
->>>>>>> afb65ffc
         stdout_file = stdout_path.replace('.txt', '_' + suffix + '.txt')
         stderr_file = stderr_path.replace('.txt', '_' + suffix + '.txt')
         jobs.append([i, file, arg, stdout_file, stderr_file])
