--- conflicted
+++ resolved
@@ -201,13 +201,8 @@
             self.coordinates_unit = 'degree'
 
     def plot(
-<<<<<<< HEAD
-        self, attribute, add_basemap, ticks=False, 
-         basemap_url=None, zoom=12, 
-=======
         self, attribute, ticks=False, 
         basemap_url=None, zoom=12, 
->>>>>>> 7d5f3444
         title=None, fontsize=24,
         fname=None,  
         *args, **kwargs
@@ -220,21 +215,13 @@
 
         if title: 
             plot.set_title(title, fontsize=fontsize)
-<<<<<<< HEAD
-        if fname:
-            fig = plot.get_figure()
-            fig.savefig(fname, bbox_inches='tight')
-        if add_basemap:
-            assert self.epsg == 4327
-            add_basemap(plot, zoom=zoom, url=basemap_url)
-=======
+
         if basemap_url is not None:
             assert self.epsg == 3857
             add_basemap(plot, zoom=zoom, url=basemap_url)
         if fname:
             fig = plot.get_figure()
             fig.savefig(fname, bbox_inches='tight')
->>>>>>> 7d5f3444
 
         return plot
 
