--- conflicted
+++ resolved
@@ -2,12 +2,9 @@
 import pandas as pd
 from quetzal.engine import connectivity, engine, gps_tracks
 from quetzal.engine.add_network import NetworkCaster
-<<<<<<< HEAD
 from quetzal.model import cubemodel, model, integritymodel
-=======
 from quetzal.engine.add_network_mapmatching import NetworkCaster_MapMaptching
 from quetzal.model import cubemodel, model
->>>>>>> f1ad517b
 from syspy.renumber import renumber
 from syspy.skims import skims
 from tqdm import tqdm
