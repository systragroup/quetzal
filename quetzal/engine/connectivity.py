--- conflicted
+++ resolved
@@ -5,13 +5,7 @@
 from syspy.spatial import spatial
 
 
-<<<<<<< HEAD
-
 def node_clustering(links, nodes, n_clusters=None, prefixe='', group_id=None, **kwargs):
-
-=======
-def node_clustering(links, nodes, n_clusters, prefixe='', group_id=None, **kwargs):
->>>>>>> f3fdf8da
     disaggregated_nodes = nodes.copy()
     if group_id is None:
         assert n_clusters is not None, 'n_clusters must be defined if group_id is None'
@@ -21,12 +15,8 @@
             **kwargs
         )
     else:
-<<<<<<< HEAD
         clusters = gpd.GeoDataFrame(nodes).dissolve(group_id)['geometry'].apply(lambda x: x.convex_hull)
         clusters = pd.DataFrame(clusters)
-=======
-        clusters = nodes.groupby(group_id).first()
->>>>>>> f3fdf8da
         cluster_series = nodes[group_id]
 
     cluster_dict = cluster_series.to_dict()
@@ -57,7 +47,8 @@
 
     parenthood['geometry'] = parenthood.apply(parenthood_geometry, axis=1)
     centroids.index = prefixe + pd.Series(centroids.index).astype(str)
-    return links, centroids, clusters, parenthood
+
+    return links, centroids,  clusters, parenthood
 
 
 def parenthood_geometry(row):
@@ -74,6 +65,7 @@
 def voronoi_graph_and_tesselation(nodes, max_length=None, coordinates_unit='degree'):
 
     v_tesselation, v_graph = spatial.voronoi_diagram_dataframes(nodes['geometry'])
+
     # Compute length
     if coordinates_unit == 'degree':  # Default behaviour, assuming lat-lon coordinates
         v_graph['length'] = skims.distance_from_geometry(v_graph['geometry'])
@@ -84,16 +76,8 @@
 
     if max_length:
         v_graph = v_graph.loc[v_graph['length'] <= max_length]
-<<<<<<< HEAD
-
     return v_graph, v_tesselation
 
-
-def build_footpaths(nodes, speed=3, max_length=None, n_clusters=None, coordinates_unit='degree'):
-=======
-    return v_graph, v_tesselation
-
->>>>>>> f3fdf8da
 
 def build_footpaths(nodes, speed=3, max_length=None, n_clusters=None, coordinates_unit='degree'):
     if n_clusters and n_clusters < len(nodes):
@@ -128,17 +112,12 @@
 
 
 def centroid_and_links(nodes, n_clusters, coordinates_unit='degree'):
-<<<<<<< HEAD
-
-=======
->>>>>>> f3fdf8da
     clusters, cluster_series = spatial.zone_clusters(
         nodes,
         n_clusters=n_clusters,
         geo_union_method=lambda lg: shapely.geometry.MultiPoint(list(lg)),
         geo_join_method=geo_join_method
     )
-<<<<<<< HEAD
 
     index_name = cluster_series.index.name
     index_name = index_name if index_name else 'index'
@@ -163,7 +142,6 @@
         links['length'] = skims.distance_from_geometry(links['geometry'])
     else:
         links['length'] = gpd.GeoDataFrame(links).length
-
     return first, links
 
 
@@ -219,31 +197,4 @@
     # perform clustering
     nodes = nodes.groupby('zone_id').apply(group_clusters)
 
-    return nodes
-=======
-
-    index_name = cluster_series.index.name
-    index_name = index_name if index_name else 'index'
-    grouped = cluster_series.reset_index().groupby('cluster')
-    first = list(grouped[index_name].first())
-    node_lists = list(grouped[index_name].agg(lambda s: list(s)))
-
-    node_geo_dict = nodes['geometry'].to_dict()
-
-    def link_geometry(a, b):
-        return shapely.geometry.LineString([node_geo_dict[a], node_geo_dict[b]])
-
-    values = []
-    for node_list in node_lists:
-        for a in node_list:
-            for b in node_list:
-                if a != b:
-                    values.append([a, b, link_geometry(a, b)])
-
-    links = pd.DataFrame(values, columns=['a', 'b', 'geometry'])
-    if coordinates_unit == 'degree':
-        links['length'] = skims.distance_from_geometry(links['geometry'])
-    else:
-        links['length'] = gpd.GeoDataFrame(links).length
-    return first, links
->>>>>>> f3fdf8da
+    return nodes