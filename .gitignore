--- conflicted
+++ resolved
@@ -9,13 +9,9 @@
 .venv/
 .idea/
 build/
-<<<<<<< HEAD
+*.env
 # Local .terraform directories
 **/.terraform/*
 docker/infra/.terraform/*
-# .tfstate files
 *.tfstate
 *.tfstate.*
-=======
-*.env
->>>>>>> c8fc72a9
