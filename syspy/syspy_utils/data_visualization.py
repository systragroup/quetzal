--- conflicted
+++ resolved
@@ -439,7 +439,7 @@
             return v / np.sqrt(v[1]*v[1] + v[0]*v[0])
         def get_label_angle_alignment_offset(row):
             x = row.geometry.coords[:]
-<<<<<<< HEAD
+
             angle = (np.arccos((x[1][0] - x[0][0])/row.geometry.length) * 180/3.14)
             angle *= np.sign(x[1][1] - x[0][1])
             va = 'bottom'
@@ -447,41 +447,20 @@
             return pd.Series({'va': va, 'label_angle': angle, 'label_offset':label_offset * row['cat'] * row['normal']})
         
         df['normal'] = df.geometry.apply(get_normal)
-        df[['label_angle',  'label_offset', 'va']] = df.apply(get_label_angle_alignment_offset, 1)
-=======
-            angle = -np.arccos((x[1][0] - x[0][0])/row.geometry.length) * 180/3.14
-            va = 'bottom'
-            label_offset = 0.6
-            # if angle < -100: # Reverse
-            #     print(angle)
-            #     angle += 180
-            #     va = 'top'
-            #     label_offset = 0.75
-            return pd.Series({'va': va, 'label_angle': angle, 'label_offset':label_offset * row['cat'] * row['normal']})
-        
-        df['normal'] = df.geometry.apply(get_normal)
-        # df['label_offset'] = df['normal'] * df['cat']
         columns = ['label_angle',  'label_offset', 'va']
         df[columns] = df.apply(get_label_angle_alignment_offset, 1)[columns]
->>>>>>> 7d5f3444
+
         df.apply(
             lambda x: plot.annotate(
                 s=x['label'],
                 xy=x.geometry.centroid.coords[0],
-<<<<<<< HEAD
+
                 xytext=x['label_offset'],
                 textcoords='offset pixels',
                 rotation=x['label_angle'],
                 rotation_mode='anchor',
                 ha='center',va=x['va'],
-=======
-                #xytext=x['label_offset'],
-                #textcoords='offset pixels',
-                #rotation=x['label_angle'],
-                #rotation_mode='anchor',
-                ha='center',
-                va=x['va'],
->>>>>>> 7d5f3444
+
                 **label_kwargs
             ),
             axis=1
@@ -499,15 +478,7 @@
         
         return plot
 
-<<<<<<< HEAD
-import contextily as ctx
-def add_basemap(ax, zoom=13, url=ctx.sources.ST_TONER_LITE,  **kwargs):
-    xmin, xmax, ymin, ymax = ax.axis()
-    basemap, extent = ctx.bounds2img(xmin, ymin, xmax, ymax, zoom=zoom, url=url)
-    ax.imshow(basemap, extent=extent, interpolation='bilinear', alpha=0.5, **kwargs)
-    # restore original x/y limits
-    ax.axis((xmin, xmax, ymin, ymax))
-=======
+
 def add_basemap(ax, zoom, url='http://tile.stamen.com/terrain-background/tileZ/tileX/tileY.png'):
     try:
         import contextily as ctx
@@ -518,4 +489,3 @@
         ax.axis((xmin, xmax, ymin, ymax))
     except ImportError as e:
         print('could not add basemap:', e)
->>>>>>> 7d5f3444
